--- conflicted
+++ resolved
@@ -14,10 +14,7 @@
     def __init__(self):
         api_key = os.getenv("OPENAI_API_KEY", OPENAI_API_KEY)
         self.client = OpenAI(api_key=api_key)
-<<<<<<< HEAD
         from openai import AsyncOpenAI
-=======
->>>>>>> fb39e2ff
         self.async_client = AsyncOpenAI(api_key=api_key)
 
     def _normalize_title(self, title: str) -> str:
